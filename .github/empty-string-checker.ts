--- conflicted
+++ resolved
@@ -82,18 +82,10 @@
       currentFile = line.replace("+++ b/", "");
       lineNumber = 0;
     } else if (line.startsWith("+") && !line.startsWith("+++")) {
-<<<<<<< HEAD
       if (line.includes('""')) {
         violations.push({
           file: currentFile,
           line: lineNumber++,
-=======
-      ++lineNumber;
-      if (line.includes('""')) {
-        violations.push({
-          file: currentFile,
-          line: ++lineNumber,
->>>>>>> 61261e41
           content: line.substring(1),
         });
       }
