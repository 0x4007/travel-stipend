{
  "root": true,
  "parser": "@typescript-eslint/parser",
  "parserOptions": {
    "project": [
      "./tsconfig.json"
    ]
  },
  "plugins": [
    "@typescript-eslint",
    "sonarjs",
    "filename-rules"
  ],
  "extends": [
    "eslint:recommended",
    "plugin:@typescript-eslint/recommended",
    "plugin:sonarjs/recommended"
  ],
  "ignorePatterns": [
    "**/*.js"
  ],
  "rules": {
    "filename-rules/match": [
      2,
      "kebabcase",
      "kebab-case"
    ],
    "prefer-arrow-callback": [
      "warn",
      {
        "allowNamedFunctions": true
      }
    ],
    "func-style": [
      "warn",
      "declaration",
      {
        "allowArrowFunctions": false
      }
    ],
    "@typescript-eslint/no-floating-promises": "error",
    "@typescript-eslint/no-non-null-assertion": "error",
    "constructor-super": "error",
    "no-invalid-this": "off",
    "@typescript-eslint/no-invalid-this": [
      "error"
    ],
    "no-restricted-syntax": [
      "error",
      "ForInStatement"
    ],
    "use-isnan": "error",
    "no-unneeded-ternary": "error",
    "no-nested-ternary": "error",
    "@typescript-eslint/no-unused-vars": [
      "error",
      {
        "args": "after-used",
        "ignoreRestSiblings": true,
        "vars": "all",
        "varsIgnorePattern": "^_",
        "argsIgnorePattern": "^_"
      }
    ],
    "@typescript-eslint/await-thenable": "error",
    "@typescript-eslint/no-misused-new": "error",
    "@typescript-eslint/restrict-plus-operands": "error",
    "sonarjs/no-all-duplicated-branches": "error",
    "sonarjs/no-collection-size-mischeck": "error",
    "sonarjs/no-duplicated-branches": "error",
    "sonarjs/no-element-overwrite": "error",
    "sonarjs/no-identical-conditions": "error",
    "sonarjs/no-identical-expressions": "error",
    "@typescript-eslint/naming-convention": [
      "error",
<<<<<<< HEAD
      {
        "selector": "interface",
        "format": [
          "PascalCase"
        ],
        "custom": {
          "regex": "^I[A-Z]",
          "match": false
        }
      },
      {
        "selector": "memberLike",
        "modifiers": [
          "private"
        ],
        "format": [
          "camelCase"
        ],
        "leadingUnderscore": "require"
      },
      {
        "selector": "typeLike",
        "format": [
          "PascalCase"
        ]
      },
      {
        "selector": "typeParameter",
        "format": [
          "PascalCase"
        ],
        "prefix": [
          "T"
        ]
      },
      {
        "selector": "variable",
        "format": [
          "camelCase",
          "UPPER_CASE"
        ],
        "leadingUnderscore": "allow",
        "trailingUnderscore": "allow"
      },
      {
        "selector": "variable",
        "format": [
          "camelCase"
        ],
        "leadingUnderscore": "allow",
        "trailingUnderscore": "allow"
      },
      {
        "selector": "variable",
        "modifiers": [
          "destructured"
        ],
        "format": null
      },
      {
        "selector": "variable",
        "types": [
          "boolean"
        ],
        "format": [
          "PascalCase"
        ],
        "prefix": [
          "is",
          "should",
          "has",
          "can",
          "did",
          "will",
          "does"
        ]
      },
      {
        "selector": "variableLike",
        "format": [
          "camelCase"
        ]
      },
      {
        "selector": [
          "function",
          "variable"
        ],
        "format": [
          "camelCase"
        ]
      }
=======
      { "selector": "interface", "format": ["StrictPascalCase"], "custom": { "regex": "^I[A-Z]", "match": false } },
      { "selector": "memberLike", "modifiers": ["private"], "format": ["strictCamelCase"], "leadingUnderscore": "require" },
      { "selector": "typeLike", "format": ["StrictPascalCase"] },
      { "selector": "typeParameter", "format": ["StrictPascalCase"], "prefix": ["T"] },
      { "selector": "variable", "format": ["strictCamelCase", "UPPER_CASE"], "leadingUnderscore": "allow", "trailingUnderscore": "allow" },
      { "selector": "variable", "format": ["strictCamelCase"], "leadingUnderscore": "allow", "trailingUnderscore": "allow" },
      { "selector": "variable", "modifiers": ["destructured"], "format": null },
      { "selector": "variable", "types": ["boolean"], "format": ["StrictPascalCase"], "prefix": ["is", "should", "has", "can", "did", "will", "does"] },
      { "selector": "variableLike", "format": ["strictCamelCase"] },
      { "selector": ["function", "variable"], "format": ["strictCamelCase"] }
>>>>>>> bad84294
    ]
  }
}<|MERGE_RESOLUTION|>--- conflicted
+++ resolved
@@ -73,11 +73,10 @@
     "sonarjs/no-identical-expressions": "error",
     "@typescript-eslint/naming-convention": [
       "error",
-<<<<<<< HEAD
       {
         "selector": "interface",
         "format": [
-          "PascalCase"
+          "StrictPascalCase"
         ],
         "custom": {
           "regex": "^I[A-Z]",
@@ -90,20 +89,20 @@
           "private"
         ],
         "format": [
-          "camelCase"
+          "strictCamelCase"
         ],
         "leadingUnderscore": "require"
       },
       {
         "selector": "typeLike",
         "format": [
-          "PascalCase"
+          "StrictPascalCase"
         ]
       },
       {
         "selector": "typeParameter",
         "format": [
-          "PascalCase"
+          "StrictPascalCase"
         ],
         "prefix": [
           "T"
@@ -112,7 +111,7 @@
       {
         "selector": "variable",
         "format": [
-          "camelCase",
+          "strictCamelCase",
           "UPPER_CASE"
         ],
         "leadingUnderscore": "allow",
@@ -121,7 +120,7 @@
       {
         "selector": "variable",
         "format": [
-          "camelCase"
+          "strictCamelCase"
         ],
         "leadingUnderscore": "allow",
         "trailingUnderscore": "allow"
@@ -139,7 +138,7 @@
           "boolean"
         ],
         "format": [
-          "PascalCase"
+          "StrictPascalCase"
         ],
         "prefix": [
           "is",
@@ -154,7 +153,7 @@
       {
         "selector": "variableLike",
         "format": [
-          "camelCase"
+          "strictCamelCase"
         ]
       },
       {
@@ -163,21 +162,9 @@
           "variable"
         ],
         "format": [
-          "camelCase"
+          "strictCamelCase"
         ]
       }
-=======
-      { "selector": "interface", "format": ["StrictPascalCase"], "custom": { "regex": "^I[A-Z]", "match": false } },
-      { "selector": "memberLike", "modifiers": ["private"], "format": ["strictCamelCase"], "leadingUnderscore": "require" },
-      { "selector": "typeLike", "format": ["StrictPascalCase"] },
-      { "selector": "typeParameter", "format": ["StrictPascalCase"], "prefix": ["T"] },
-      { "selector": "variable", "format": ["strictCamelCase", "UPPER_CASE"], "leadingUnderscore": "allow", "trailingUnderscore": "allow" },
-      { "selector": "variable", "format": ["strictCamelCase"], "leadingUnderscore": "allow", "trailingUnderscore": "allow" },
-      { "selector": "variable", "modifiers": ["destructured"], "format": null },
-      { "selector": "variable", "types": ["boolean"], "format": ["StrictPascalCase"], "prefix": ["is", "should", "has", "can", "did", "will", "does"] },
-      { "selector": "variableLike", "format": ["strictCamelCase"] },
-      { "selector": ["function", "variable"], "format": ["strictCamelCase"] }
->>>>>>> bad84294
     ]
   }
 }